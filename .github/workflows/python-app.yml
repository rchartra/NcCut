# This workflow will install Python dependencies, run tests and lint with a single version of Python
# For more information see: https://docs.github.com/en/actions/automating-builds-and-tests/building-and-testing-python

name: Python application

<<<<<<< HEAD
on: [push]
=======
on:
  push:
    branches: [ "master" , "testing"]
  pull_request:
    branches: [ "master" ]
  workflow_dispatch:
>>>>>>> 42932584

permissions:
  contents: read

jobs:
  build:

    runs-on: ubuntu-latest

    steps:
    - uses: actions/checkout@v3
    - name: Set up Python 3.10
      uses: actions/setup-python@v3
      with:
        python-version: "3.10"
    - name: Install dependencies
      run: |
        python -m pip install --upgrade pip
        pip install flake8 pytest
        if [ -f support/requirements.txt ]; then pip install -r support/requirements.txt; fi

    - name: Lint with flake8
      run: |
        # stop the build if there are Python syntax errors or undefined names
        flake8 . --count --select=E9,F63,F7,F82 --show-source --statistics
        # exit-zero treats all errors as warnings. The GitHub editor is 127 chars wide
        flake8 . --count --exit-zero --max-complexity=10 --max-line-length=127 --statistics
    - name: Test with pytest
      run: |
<<<<<<< HEAD
        pytest --tb=long
=======
        python test_kivyunit.py
>>>>>>> 42932584
<|MERGE_RESOLUTION|>--- conflicted
+++ resolved
@@ -3,16 +3,12 @@
 
 name: Python application
 
-<<<<<<< HEAD
-on: [push]
-=======
 on:
   push:
     branches: [ "master" , "testing"]
   pull_request:
     branches: [ "master" ]
   workflow_dispatch:
->>>>>>> 42932584
 
 permissions:
   contents: read
@@ -40,10 +36,6 @@
         flake8 . --count --select=E9,F63,F7,F82 --show-source --statistics
         # exit-zero treats all errors as warnings. The GitHub editor is 127 chars wide
         flake8 . --count --exit-zero --max-complexity=10 --max-line-length=127 --statistics
-    - name: Test with pytest
+    - name: Test with unittest
       run: |
-<<<<<<< HEAD
-        pytest --tb=long
-=======
-        python test_kivyunit.py
->>>>>>> 42932584
+        python test_kivyunit.py